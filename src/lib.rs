--- conflicted
+++ resolved
@@ -247,7 +247,7 @@
     /// Present if time is present.
     pub ept: Option<f32>,
     pub leapseconds: Option<i32>,
-    /// MSL altitude in metres
+    /// MSL altitude in meters.
     #[serde(rename = "altMSL")]
     pub alt_msl: Option<f32>,
     /// Altitude height above ellipsoid (elipsoid is unspecified, but probably WGS48)
@@ -289,7 +289,7 @@
     pub eps: Option<f32>,
     /// Climb/sink error estimate in meters/sec, 95% confidence.
     pub epc: Option<f32>,
-    /// Horizontal 2D position error in metres
+    /// Horizontal 2D position error in meters.
     pub eph: Option<f32>,
 }
 
@@ -313,7 +313,7 @@
     pub used: bool,
     pub gnssid: Option<u8>,
     pub svid: Option<u16>,
-    pub health: Option<u8>, 
+    pub health: Option<u8>,
 }
 
 /// Satellites information.
@@ -705,7 +705,6 @@
             ResponseData::Sky(sky) => {
                 assert_eq!(sky.device.unwrap(), "aDevice");
                 let actual = &sky.satellites[0];
-<<<<<<< HEAD
                 assert_eq!(actual.prn, 123);
                 assert_eq!(actual.el, Some(1.));
                 assert_eq!(actual.az, Some(2.));
@@ -714,12 +713,6 @@
                 assert_eq!(actual.gnssid, Some(1));
                 assert_eq!(actual.svid, Some(271));
                 assert_eq!(actual.health, Some(1));
-=======
-                assert!(actual.prn == 123);
-                assert!(actual.el == Some(1.0));
-                assert!(actual.az == Some(2.0));
-                assert!(actual.ss == Some(3.0));
->>>>>>> 69670a70
                 Ok(())
             }
             _ => Err(()),
